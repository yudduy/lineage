--- conflicted
+++ resolved
@@ -6,11 +6,7 @@
         <meta name="viewport" content="width=device-width, initial-scale=1">
         <title>Citation Gecko</title>
 
-<<<<<<< HEAD
-        <link href="https://fonts.googleapis.com/css?family=Roboto" rel="stylesheet">
-=======
         <link href="https://fonts.googleapis.com/css?family=Roboto:300,400" rel="stylesheet">
->>>>>>> 70822ab5
 
         <link rel="stylesheet" type="text/css" href='styles.css'/>
 
