--- conflicted
+++ resolved
@@ -180,7 +180,6 @@
             </div>
         </div>
         <div id='title-input-modal' class='modal'>
-<<<<<<< HEAD
             <div id='title-search-results' class='modal-content'>
                 <h1>Search for seed papers</h1>
                 <div id='title-search-bar'>
@@ -188,13 +187,6 @@
                 </div>
                 <div id='title-search-container'>
                     Coming soon...
-=======
-                <div id='title-search-results' class='modal-content'>
-                    <i class='fa fa-search'></i>Search by Title: <input id='title-input' type="text"><div id='titleInputLoader' class='loader'></div></input>
-                    <div id='title-search-container'>
-
-                    </div>
->>>>>>> 2c575d3d
                 </div>
                 <div class='modal-footer'>
                         <button class='pick-again modal-btn' onClick='showAddInitialSeed()'>
