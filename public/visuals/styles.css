--- conflicted
+++ resolved
@@ -351,7 +351,6 @@
 }
 .add-seed {
     text-align: right;
-<<<<<<< HEAD
 }
 
 .loader {
@@ -371,6 +370,3 @@
     0% { transform: rotate(0deg); }
     100% { transform: rotate(360deg); }
 }
-=======
-}
->>>>>>> e01ecb09
